# -*- coding: utf-8 -*-
"""Contains core classes and functions for defining populations and acting upon
them.
"""
from __future__ import print_function
from __future__ import division
from __future__ import absolute_import
from __future__ import unicode_literals

import sys
from collections import namedtuple, defaultdict, Counter
from .compressions import first_letter, dmetaphone

PROFILE_FIELDS = (
    'forename',
    'mid_forename',
    'birth_surname',
    'current_surname',
    'suffix',
    'address1',
    'address2',
    'city',
    'state_province',
    'postal_code',
    'country',
    'sex',
    'gender',
    'national_id1',
    'id2',
    'mrn',
    'birth_year',
    'birth_month',
    'birth_day',
    'blood_type',
)
# Use a class and make these class variable so you can document these fields
# in Sphinx. Make sure that when looping through these variables you get them
# in the correct order that you write them. You might need to use a
# namedtuple class. Ideally, every field is its own variable in the class so
# you can add documentation for that individual variable.


META_FIELDS = (
    'person',  # Unique to this individual, which can be changed if match found
    'accession',  # Unique number in entire herd to identify this record
<<<<<<< HEAD
    'forename_freq_ref',  # reference to first letter of forename
    'mid_forename_freq_ref',  # reference to first letter of mid_forename
    'current_surname_freq_ref',  # reference to current_surname compression
    'birth_surname_compression'  # reference to birth_surname compression
=======
    'forename_freq_ref',  # Often phonemic compression, but not necessarily
    'mid_forename_freq_ref',  # Same as above
    'birth_surname_freq_ref',  # same as above
    'current_surname_freq_ref',  # Same as above
>>>>>>> abb73331
)


def compress(names, method):
    """Compresses surnames using different phonemic algorithms.

    Args:
        names (list): A list of names, typically surnames
        method (func): A function that performs phonemic compression

    Returns:
        A list of the compressions.
    """
    if not isinstance(names, list):
        ValueError("Expected a list of names, got a {}.".format(type(names)))
    compressions = []
    raw_compressions = map(method, names)
    # Double metaphone returns a list of tuples, so need to unpack it
    for item in raw_compressions:
        if isinstance(item, (list, tuple)):
            compressions.extend([sub for sub in item if sub != ''])
        elif item != '':
            compressions.append(item)
    return compressions


class Profile(namedtuple('Profile', PROFILE_FIELDS)):
    """A selection of patient-identifying information from a single electronic
    health record.

    All fields should be populated with an int or string and will be coerced
    to the proper type for that field automatically.

    .. py:attribute:: forename

        Also known as first name.

    .. py:attribute:: mid_forename

        Also known as middle name.

    .. py:attribute:: birth_surname

        Last name at birth, often same as mother's maiden name.

    .. py:attribute:: current_surname

        Current last name. Can differ from birth surname often in the case of
        marriage for females.

    .. py:attribute:: suffix

        Sr., Junior, II, etc.

    .. py:attribute:: address1

        Street address, such as "100 Main Street".

    .. py:attribute:: address2

        Apartment or unit information, such as "Apt. 201".

    .. py:attribute:: state_province

        State or province.

    .. py:attribute:: postal_code

    .. py:attribute:: country

        Consistent formatting should be used. Do not use USA in one Record
        and United States of America in another.

    .. py:attribute:: sex

        Physiological sex (M or F)

    .. py:attribute:: gender

        The gender the patient identifies with (M or F), e.g. in the case of
        transexualism.

    .. py:attribute:: national_id1

        For example, social security number. This should be the same type of
        number for all patients. Do not use USA social security in one
        Record and with Mexico passport number in another.

    .. py:attribute:: id2

        Can be used as an additional identifying ID number, such as driver's
        license number. Again, define the type of ID number this is for the
        entire sub-population.

    .. py:attribute:: mrn

        Medical record number.

    .. py:attribute:: birth_year

        In the format YYYY.

    .. py:attribute:: birth_month

        In the format MM.

    .. py:attribute:: birth_day

        In the format DD.

    .. py:attribute:: blood_type

        One of A, B, AB, or O with an optional +/- denoting RhD status.
    """
    __slots__ = ()  # Prevent per-instance dictionaries to reduce memory


class Meta(namedtuple('Meta', META_FIELDS)):
    __slots__ = ()


class Record(object):
    """A Record contains identifying information about a patient, as well as
    generated phonemic and meta information.
    """
    def __init__(self):
        self.profile = None
        self._meta = None
        self._blocks = None

    def __unicode__(self):
        if self.profile is None:
            return ''
        else:
            return str(self.profile._asdict())

    def __str__(self):
        return unicode(self).encode('utf-8')

    def save_name_freq_refs(self,
                            forename_freq_method,
                            surname_freq_method):
        """Compress the forenames and surnames and save the compressions to
        the Record.

        Args:
            forename (func): A function that performs some sort of
                compression on a single name.
            surname (func): A function that performs some sort of compression on
                a single name.
        """
        profile = self.profile
        compressions = {
            "forename":
                compress(profile.forename, forename_freq_method)[0],
            "mid_forename":
                compress(profile.mid_forename, forename_freq_method)[0],
            "current_surname":
                compress(profile.current_surname, surname_freq_method)[0],
            "birth_surname":
                compress(profile.birth_surname, surname_freq_method)[0]
        }
        self._meta.forename_freq_ref = compressions['forename']
        self._meta.mid_forename_freq_ref = compressions['mid_forename']
        self._meta.birth_surname_freq_ref = compressions['current_surname']
        self._meta.current_surname_freq_ref = compressions['birth_surname']

    def gen_blocks(self, compression):
        """Generate and set the blocking codes for a given record.

        Blocking codes are comprised of the phonemic compressions of the
        profile surnames combined with the first letter of each forename.
        Generated blocking codes are stored in self._blocks, and only contain
        the unique set of blocking codes.

        Args:
            compression (func): A function that performs phonemic
                compression.
        """
        blocks = []
        profile = self.profile
        surnames = [profile.current_surname, profile.birth_surname]
        surnames = [surname for surname in surnames if surname != '']
        bases = compress(surnames, compression)
        # Bases are now [PJTR, PHTR] - base phonemic compressions of surnames
        forenames = [profile.forename, profile.mid_forename]
        forenames = [forename for forename in forenames if forename != '']
        # Append 1st letter of each forename to each surname compression
        for base in bases:
            for forename in forenames:
                block = base + forename[0]
                blocks.append(block.upper())
        self._blocks = tuple(set(blocks))

    def gen_compressions(self, compression):
        """Generate and set compressions for a given record.

        Compressions are comprised of the phonemic compressions of the
        profile current and birth surnames. Generated compressions for these
        respective surnames are stored in self._meta.current_surname_freq_ref
        and self._meta.birth_surname_freq_ref.

        Args:
            compression (func): A function that performs phonemic
                compression.
        """
        profile = self.profile
        if profile.current_surname != '':
            self._meta.current_surname_freq_ref = \
                compress([profile.current_surname], compression)[0]
        else:
            self._meta.current_surname_freq_ref = ''
        if profile.birth_surname != '':
            self._meta.birth_surname_freq_ref = \
                compress([profile.birth_surname], compression)[0]
        else:
            self._meta.birth_surname_freq_ref = ''


class Herd(object):
    """A collection of :py:class:`.Record`s with methods for interacting with
    and linking records in the herd.
    """
    def __init__(self):
        self._population = None
        self._block_dict = defaultdict(list)
        self._surname_freq_dict = Counter()
        self._forename_freq_dict = Counter()

    def __unicode__(self):
        population = self._population
        if population is None:
            return str(())
        elif len(population) >= 4:
            return "({},\n {}\n ...,\n {},\n {})".format(
                population[0],
                population[1],
                population[-2],
                population[-1]
            )
        else:
            return str(population)

    def __str__(self):
        return unicode(self).encode('utf-8')

    @property
    def size(self):
        """Returns the size of the Herd's population."""
        population = self._population
        if population is None:
            return 0
        else:
            return len(population)

    def populate(self, records):
        """Sets the Herd's sub-population.

        Args:
            records (list, tuple): A list or tuple containing multiple
                :py:class:`.Record`
        """
        if self._population is not None:
            raise AttributeError("The herd is already populated.")
        if not isinstance(records, (tuple, list)):
            raise ValueError("Expected a tuple or list.")
        if isinstance(records, list):
            records = tuple(records)
        self._population = records

    def corral(self,
               forename_freq_method=first_letter,
               surname_freq_method=dmetaphone,
               blocking_compression=dmetaphone):
        """Perform record matching on all Records in the Herd.
.
        Args:
            forename_freq_method (func): A function that performs some sort of
                compression. Compression of forename can be different than
                compression of surname. The compression information is used to
                determine weights for certain matching scenarios. For example,
                if forename is compressed to be just the first initial, matching
                a name that begins with the letter 'F' will result in a weight
                equal to the fraction of names that begin with the letter 'F' in
                the entire Herd. The less common names that begin with 'F' are,
                the more significant a match between two same or similar
                forenames that begin with 'F' will be. Defaults to the first
                initial of the forename.
            surname_freq_method (func): A function that performs some sort of
                compression. Defaults to double metaphone.
            blocking_compression (func): Compression method to use when
                blocking. Blocks are created by compressing the surname and then
                appending the first initial of the forename. Defaults to double
                metaphone and then uses the primary compression from that
                compression. By default the first initial of the forenames are
                appended to the surname compressions to generate block codes.
        """
        try:
            for record in self._population:
<<<<<<< HEAD
                record.gen_blocks(compression)
                self.append_block_dict(record)
                self.append_forename_dict(record)
                record.gen_compressions(compression)
                self._surname_freq_dict += Counter(record._blocks)
=======
                record.gen_blocks(blocking_compression)  # Explode the record
                # Keep count of each fore/surname compression for weighting
                record.save_name_freq_refs(forename_freq_method,
                                           surname_freq_method)
                self.append_names_freq_counters(record)
                # Keep track of the Record's blocking codes in the Herd
                self.append_block_dict(record)
>>>>>>> abb73331
        except TypeError:
            exc_type, trace = sys.exc_info()[:2]
            raise TypeError("You must populate the Herd first."), None, trace
        finally:
            # Clear per https://docs.python.org/2/library/sys.html#sys.exc_info
            sys.exc_info()

    def append_block_dict(self, record):
<<<<<<< HEAD
        """Generate dictionary of blocks and associated records for herd.
=======
        """Appends the herd's block dictionary with the given Record's
        blocking codes.
>>>>>>> abb73331

        The dictionary keys are block codes. The value of each key is a list
        of references to Records that have that block.

        Args:
            record (:py:class:`.Record`): An object of class :py:class:`.Record`
        """
        for block in record._blocks:
            self._block_dict[block].append(record)

<<<<<<< HEAD
    def append_forename_dict(self, record):
        """Generate a frequency dictionary of the first letter of forenames and
        and secondary forenames associated with records for herd.

        The dictionary is keyed based on letters. The value of each key is
        the frequency of that letter appearing in forenames.
=======
    def append_names_freq_counters(self, record):
        """Adds the forename and surname for the given Record to the forename
        and surname counters.
>>>>>>> abb73331

        Args:
            record (:py:class:`.Record`): An object of class :py:class:`.Record`
        """
        meta = record._meta
        forenames = [
            meta.forename_freq_ref,
            meta.mid_forename_freq_ref,
        ]
        surnames = [
            meta.birth_surname_freq_ref,
            meta.current_surname_freq_ref
        ]
        self._forename_freq_dict.update(forenames)
        self._surname_freq_dict.update(surnames)


def gen_record(data):
    """Generate a :py:class:`.Record` which can be used to populate a
    :py:class:`Herd`.

    In addition to extracting the profile information for

    Args:
        data (dict): A dictionary containing at least one of fields in
            :py:data::PROFILE_FIELDS.

    Returns:
        A object of class :py:class:`.Record`.
    """
    fields = [data.get(field, '') for field in PROFILE_FIELDS]
    profile = Profile._make(fields)
    if len(profile.forename) < 1 or len(profile.current_surname) < 1:
        raise ValueError("A forename and current surname must be supplied.")
    record = Record()
    record.profile = profile
    return record
<|MERGE_RESOLUTION|>--- conflicted
+++ resolved
@@ -43,17 +43,10 @@
 META_FIELDS = (
     'person',  # Unique to this individual, which can be changed if match found
     'accession',  # Unique number in entire herd to identify this record
-<<<<<<< HEAD
-    'forename_freq_ref',  # reference to first letter of forename
-    'mid_forename_freq_ref',  # reference to first letter of mid_forename
-    'current_surname_freq_ref',  # reference to current_surname compression
-    'birth_surname_compression'  # reference to birth_surname compression
-=======
     'forename_freq_ref',  # Often phonemic compression, but not necessarily
     'mid_forename_freq_ref',  # Same as above
     'birth_surname_freq_ref',  # same as above
     'current_surname_freq_ref',  # Same as above
->>>>>>> abb73331
 )
 
 
@@ -353,13 +346,6 @@
         """
         try:
             for record in self._population:
-<<<<<<< HEAD
-                record.gen_blocks(compression)
-                self.append_block_dict(record)
-                self.append_forename_dict(record)
-                record.gen_compressions(compression)
-                self._surname_freq_dict += Counter(record._blocks)
-=======
                 record.gen_blocks(blocking_compression)  # Explode the record
                 # Keep count of each fore/surname compression for weighting
                 record.save_name_freq_refs(forename_freq_method,
@@ -367,7 +353,6 @@
                 self.append_names_freq_counters(record)
                 # Keep track of the Record's blocking codes in the Herd
                 self.append_block_dict(record)
->>>>>>> abb73331
         except TypeError:
             exc_type, trace = sys.exc_info()[:2]
             raise TypeError("You must populate the Herd first."), None, trace
@@ -376,12 +361,8 @@
             sys.exc_info()
 
     def append_block_dict(self, record):
-<<<<<<< HEAD
-        """Generate dictionary of blocks and associated records for herd.
-=======
         """Appends the herd's block dictionary with the given Record's
         blocking codes.
->>>>>>> abb73331
 
         The dictionary keys are block codes. The value of each key is a list
         of references to Records that have that block.
@@ -392,18 +373,9 @@
         for block in record._blocks:
             self._block_dict[block].append(record)
 
-<<<<<<< HEAD
-    def append_forename_dict(self, record):
-        """Generate a frequency dictionary of the first letter of forenames and
-        and secondary forenames associated with records for herd.
-
-        The dictionary is keyed based on letters. The value of each key is
-        the frequency of that letter appearing in forenames.
-=======
     def append_names_freq_counters(self, record):
         """Adds the forename and surname for the given Record to the forename
         and surname counters.
->>>>>>> abb73331
 
         Args:
             record (:py:class:`.Record`): An object of class :py:class:`.Record`
