"""Contains functions for measures of similarity between records.
"""

from __future__ import print_function
from __future__ import division
from __future__ import absolute_import
from __future__ import unicode_literals

<<<<<<< HEAD
=======
import os
import json
import string
>>>>>>> 9f7c8e81
from pylev import levenshtein, damerau_levenshtein
import pkgutil



def record_similarity(herd,
                      first_record,
                      second_record,
                      forename_method=damerau_levenshtein,
                      surname_method=damerau_levenshtein):
    """Determine weights for the likelihood of two records being the same.

    Args:
        herd (Herd): An object of :py:class:`.Herd` which contains the two
            records being compared.
        first_record (Record): An object of :py:class:`.Record` to be
            compared to the other one.
        second_record (Record): An object of :py:class:`.Record` to be
            compared to the other one.
        forename_method (func): A function that performs some sort of
            comparison between strings.
        surname_method (func): A function that performs some sort of
            comparison between strings.

    Returns:
        A tuple of the sum of name weights and the sum of non-name weights.
    """
<<<<<<< HEAD
    forename_similarity = \
=======
    forename_similarity, fore_max = \
>>>>>>> 9f7c8e81
        get_forename_similarity(herd,
                                [first_record, second_record],
                                forename_method,
                                "fore")
<<<<<<< HEAD
    mid_forename_similarity = \
=======
    mid_forename_similarity, mid_fore_max = \
>>>>>>> 9f7c8e81
        get_forename_similarity(herd,
                                [first_record, second_record],
                                forename_method,
                                "mid_fore")
<<<<<<< HEAD
    birth_surname_similarity = \
=======
    birth_surname_similarity, bir_sur_max = \
>>>>>>> 9f7c8e81
        get_surname_similarity(herd,
                               [first_record, second_record],
                               surname_method,
                               "birth")
<<<<<<< HEAD
    current_surname_similarity = \
=======
    current_surname_similarity, cur_sur_max = \
>>>>>>> 9f7c8e81
        get_surname_similarity(herd,
                               [first_record, second_record],
                               surname_method,
                               "current")
    # no place of birth field for similarity
    address_similarity = get_address_similarity([first_record, second_record],
                                                damerau_levenshtein)
    post_code_similarity = get_post_code_similarity([first_record,
                                                     second_record],
                                                    damerau_levenshtein)
    sex_similarity = get_sex_similarity([first_record, second_record])
    dob_similarity = get_dob_similarity([first_record, second_record])
<<<<<<< HEAD
    # did not include GP (doctor), place of birth, hospital and hospital number
    name_sum = forename_similarity + mid_forename_similarity +\
=======
    id_similarity = get_id_similarity([first_record, second_record],
                                      damerau_levenshtein)
    # did not include GP (doctor), place of birth, hospital and hospital number
    name_sum = forename_similarity + mid_forename_similarity + \
>>>>>>> 9f7c8e81
        birth_surname_similarity + current_surname_similarity
    # since we are not using a few of the ox-link weights, the non-name
    # numbers will be different
    non_name_sum = address_similarity + post_code_similarity + sex_similarity +\
<<<<<<< HEAD
        dob_similarity
    max_similarity = 176.0  # sum of max weights for all fields
=======
        dob_similarity + id_similarity
    # sum of max weights for all fields
    max_similarity = fore_max + mid_fore_max + bir_sur_max + cur_sur_max + 33.0
>>>>>>> 9f7c8e81
    return (name_sum + non_name_sum) / max_similarity


def get_forename_similarity(herd, records, method, name_type):
    """Determine weights for the likelihood of two forenames being the same.
<<<<<<< HEAD

    Args:
        herd (Herd): An object of :py:class:`.Herd` which contains the two
            records being compared.
        records (List[Record]): A list of two objects of :py:class:`.Record`
            to be compared to one another.
        method (func): A function to be used to compare the forenames.
        name_type (unicode): A unicode string to indicate which forename is
            being compared.

=======

    Args:
        herd (Herd): An object of :py:class:`.Herd` which contains the two
            records being compared.
        records (List[Record]): A list of two objects of :py:class:`.Record`
            to be compared to one another.
        method (func): A function to be used to compare the forenames.
        name_type (unicode): A unicode string to indicate which forename is
            being compared.

>>>>>>> 9f7c8e81
    Returns:
        The forename weight for the similarity of the forenames.
    """
    name_types = ["fore", "mid_fore"]
    first_forename, first_freq = \
        extract_forename_similarity_info(herd, records[0], name_type)
<<<<<<< HEAD
    # if there is no forename for our first record, we do not need to compare
    if first_forename == '':
        return 0
    # Get both names and frequencies from second record to compare to first
    second_forename = [
        extract_forename_similarity_info(herd, records[1], name)[0]
        for name in name_types
        ]
    second_freq = [
        extract_forename_similarity_info(herd, records[1], name)[1]
        for name in name_types
        ]
    # Get difference between first record name and both second record names,
    # then find the one that has the minimum difference and keep that one
    # TODO: Compare names as all UPPERCASE, or lowercase.
=======
    # Get both names and frequencies from second record to compare to first
    second_forefreq = [
        extract_forename_similarity_info(herd, records[1], name)
        for name in name_types
        ]
    second_forename = [item[0] for item in second_forefreq]
    second_freq = [item[1] for item in second_forefreq]
    # if there is no surname for our first record, or both second record
    # surnames, then we do not need to compare
    if first_forename == '' or second_forename[0] == second_forename[1] == '':
        return 0, 6
    # Get difference between first record name and both second record names,
    # then find the one that has the minimum difference and keep that one
>>>>>>> 9f7c8e81
    diffs = [method(first_forename, name) for name in second_forename]
    difference = min(diffs)
    min_index = diffs.index(difference)
    second_forename = second_forename[min_index]
    second_freq = second_freq[min_index]
    max_length = max(len(first_forename), len(second_forename))
    prop_diff = float(difference) / max_length
    prop_freq = max(first_freq, second_freq, 1.0 / 1000)
    # scale instead of using cutoff
    cutoff = 5.0 / 26  # arbitrary, could be improved
    F = 3 if prop_freq > cutoff else 12
    # map prop_diff from (0, 1) to (-2, 2), then flip sign since lower diff
    # implies that the two name are more similar.
    weight = -(4 * prop_diff - 2)
<<<<<<< HEAD
    return weight * F


def extract_forename_similarity_info(herd, record, name_type):
    """Extract desired forename and associated frequency weight.

    Args:
        herd (Herd): An object of :py:class:`.Herd` which contains the
            frequency dictionary used for the frequency weight.
        record (Record): An object of :py:class:`.Record` from which to
            extract the forename.
        name_type (unicode): A unicode string to indicate which forename is
            being extracted.

=======
    return weight * F, 2 * F


def extract_forename_similarity_info(herd, record, name_type):
    """Extract desired forename and associated frequency weight.

    Args:
        herd (Herd): An object of :py:class:`.Herd` which contains the
            frequency dictionary used for the frequency weight.
        record (Record): An object of :py:class:`.Record` from which to
            extract the forename.
        name_type (unicode): A unicode string to indicate which forename is
            being extracted.

>>>>>>> 9f7c8e81
    Returns:
        The forename and associated frequency weight for requested name.
    """
    profile = record.profile
    # Add try/except
    if name_type == "fore":
<<<<<<< HEAD
        forename = profile.forename
        weight = herd._forename_freq_dict[record._meta.forename_freq_ref] / \
            float(sum(herd._forename_freq_dict.values()))
    elif name_type == "mid_fore":
        forename = profile.mid_forename
=======
        forename = profile.forename.lower()
        weight = herd._forename_freq_dict[record._meta.forename_freq_ref] / \
            float(sum(herd._forename_freq_dict.values()))
    elif name_type == "mid_fore":
        forename = profile.mid_forename.lower()
>>>>>>> 9f7c8e81
        weight = herd._forename_freq_dict[record._meta.mid_forename_freq_ref]\
            / float(sum(herd._forename_freq_dict.values()))
    return forename, weight


def get_surname_similarity(herd, records, method, name_type):
    """Determine weights for the likelihood of two surnames being the same.

    Args:
        herd (Herd): An object of :py:class:`.Herd` which contains the two
            records being compared.
        records (List[Record]): A list of two objects of :py:class:`.Record`
            to be compared to one another.
        method (func): A function to be used to compare the surnames.
        name_type (unicode): A unicode string to indicate which surname is
            being compared.

    Returns:
        The surname weight for the similarity of the surnames.
    """
    name_types = ["birth", "current"]
    first_surname, first_freq = \
        extract_surname_similarity_info(herd, records[0], name_type)
<<<<<<< HEAD
    # if there is no surname for our first record, we do not need to compare
    if first_surname == '':
        return 0
    # Get both names and frequencies from second record to compare to first
    # TODO: list comprehension for both, then extract out individual parts
    second_surname = [
        extract_surname_similarity_info(herd, records[1], name)[0]
        for name in name_types
        ]
    second_freq = [
        extract_surname_similarity_info(herd, records[1], name)[1]
        for name in name_types
        ]
=======
    # Get both names and frequencies from second record to compare to first
    second_forefreq = [
        extract_surname_similarity_info(herd, records[1], name)
        for name in name_types
        ]
    second_surname = [item[0] for item in second_forefreq]
    second_freq = [item[1] for item in second_forefreq]
    # if there is no surname for our first record, or both second record
    # surnames, then we do not need to compare
    if first_surname == '' or second_surname[0] == second_surname[1] == '':
        return 0, 12
>>>>>>> 9f7c8e81
    # Get difference between first record name and both second record names,
    # then find the one that has the minimum difference and keep that one
    diffs = [method(first_surname, name) for name in second_surname]
    difference = min(diffs)
    min_index = diffs.index(difference)
    second_surname = second_surname[min_index]
    second_freq = second_freq[min_index]
    max_length = max(len(first_surname), len(second_surname))
    prop_diff = float(difference) / max_length
    prop_freq = max(first_freq, second_freq, 1.0 / 1000)
    cutoff = 1.0 / 500  # arbitrary, could be improved
    S = 6 if prop_freq > cutoff else 17
    # map prop_diff from (0, 1) to (-2, 2), then flip sign since lower diff
    # implies that the two name are more similar.
    weight = -(4 * prop_diff - 2)
<<<<<<< HEAD
    return weight * S
=======
    return weight * S, 2 * S
>>>>>>> 9f7c8e81


def extract_surname_similarity_info(herd, record, name_type):
    """Extract desired surname and associated frequency weight.

    Args:
        herd (Herd): An object of :py:class:`.Herd` which contains the
            frequency dictionary used for the frequency weight.
        record (Record): An object of :py:class:`.Record` from which to
            extract the surname.
        name_type (unicode): A unicode string to indicate which surname is
            being extracted.

    Returns:
        The forename and associated frequency weight for requested name.
    """
    profile = record.profile
    # Add try/except
    if name_type == "birth":
<<<<<<< HEAD
        surname = profile.birth_surname
        weight = herd._surname_freq_dict[record._meta.birth_surname_freq_ref]\
            / float(sum(herd._surname_freq_dict.values()))
    elif name_type == "current":
        surname = profile.current_surname
=======
        surname = profile.birth_surname.lower()
        weight = herd._surname_freq_dict[record._meta.birth_surname_freq_ref]\
            / float(sum(herd._surname_freq_dict.values()))
    elif name_type == "current":
        surname = profile.current_surname.lower()
>>>>>>> 9f7c8e81
        weight = herd._surname_freq_dict[record._meta.current_surname_freq_ref]\
            / float(sum(herd._surname_freq_dict.values()))
    return surname, weight


def get_address_similarity(records, method=damerau_levenshtein):
    """Determine weights for the likelihood of two addresses being the same.

    Args:
        records (List[Record]): A list of two objects of :py:class:`.Record`
            to be compared to one another.
        method (func): A function to be used to compare the addresses.

    Returns:
        The address weight for the similarity of the addresses.
    """
<<<<<<< HEAD
    # ox-link only takes first 8 characters and greps for things like "flat"
    # TODO: combine both address lines and grep out things like punctuation
    # and words like "st"
    first_profile = records[0].profile
    second_profile = records[1].profile
    first_address = [first_profile.address1, first_profile.address2]
    second_address = [second_profile.address1, second_profile.address2]
    diff1 = method(first_address[0], second_address[0])
    diff2 = method(first_address[1], second_address[1])
    if diff1 == 0:
        if diff2 == 0:
            return 7
        else:
            return 2
=======
    # ox-link only takes first 8 characters
    first_profile = records[0].profile
    second_profile = records[1].profile
    first_address = first_profile.address1.lower() +\
        ' ' +\
        first_profile.address2.lower()
    second_address = second_profile.address1.lower() +\
        ' ' +\
        second_profile.address2.lower()
    first_address = clean_address(first_address)
    second_address = clean_address(second_address)
    difference = method(first_address[:12], second_address[:12])
    if difference == 0:
        return 7
    elif difference <= 2:
        return 2
>>>>>>> 9f7c8e81
    else:
        return 0
    # ox-link method
    # return 7 if diff1 == 0 else 0


<<<<<<< HEAD
=======
def clean_address(address):
    """Clean unicode string that contains an address of all punctuation and
    standardize all street suffixes and unit designators.

    Args:
        address (unicode): A unicode string that contains an address to be
            cleaned and standardized.

    Returns:
        The cleaned unicode address string.
    """
    new_address = ' ' + address + ' '
    generic_abbrevs = get_json('generic_abbrevs.json')
    generics = get_json('generics.json')
    unit_abbrevs = get_json('unit_abbrevs.json')
    designators = get_json('designators.json')
    for char in string.punctuation:
        new_address = new_address.replace(char, ' ')
    for i, generic in enumerate(generics):
        for g in generic:
            old = ' ' + g + ' '
            new = ' ' + generic_abbrevs[i] + ' '
            new_address = new_address.replace(old, new)
    for i, designator in enumerate(designators):
        old = ' ' + designator + ' '
        new = ' ' + unit_abbrevs[i] + ' '
        new_address = new_address.replace(old, new)
    return ' '.join(new_address.split())


>>>>>>> 9f7c8e81
def get_post_code_similarity(records, method=damerau_levenshtein):
    """Determine weights for the likelihood of two postal codes being the same.

    Args:
        records (List[Record]): A list of two objects of :py:class:`.Record`
            to be compared to one another.
        method (func): A function to be used to compare the postal codes.

    Returns:
        The postal code weight for the similarity of the postal codes.
    """
    first_profile = records[0].profile
    second_profile = records[1].profile
    first_post_code = str(first_profile.postal_code)  # must be a string
    second_post_code = str(second_profile.postal_code)  # must be a string
    difference = method(first_post_code, second_post_code)
    if difference == 0:
        return 4
    elif difference == 1:  # for transposition, ox-link does not do this
        return 1
    else:
        return 0
    # ox-link method
    # return 4 if difference == 0 else 0


def get_sex_similarity(records):
    """Determine weights for the likelihood of two sexes being the same.

    Args:
        records (List[Record]): A list of two objects of :py:class:`.Record`
            to be compared to one another.

    Returns:
        The sex weight for the similarity of the sexes.
    """
    # consider how better to account for sexes besides male and female
    first_profile = records[0].profile
    second_profile = records[1].profile
<<<<<<< HEAD
    first_sex = str(first_profile.sex)  # must be a string
    second_sex = str(second_profile.sex)  # must be a string
=======
    # just take first letter so that male = m
    # TODO: Consider robust way to consider non-binary sexes
    first_sex = str(first_profile.sex.lower())  # should be a string
    second_sex = str(second_profile.sex.lower())  # should be a string
>>>>>>> 9f7c8e81
    return 1 if first_sex == second_sex else -10


def get_dob_similarity(records, method=damerau_levenshtein):
    """Determine weights for the likelihood of two dates of birth being the
    same.

    Args:
        records (List[Record]): A list of two objects of :py:class:`.Record`
            to be compared to one another.
        method (func): A function to be used to compare the dates of birth.

    Returns:
        The date of birth weight for the similarity of the dates of birth.
    """
    first_profile = records[0].profile
    second_profile = records[1].profile
    first_dob = str(first_profile.birth_year), \
        str(first_profile.birth_month), \
        str(first_profile.birth_day)
    second_dob = str(second_profile.birth_year), \
        str(second_profile.birth_month), \
        str(second_profile.birth_day)
    # just return 0 if either dob is empty
    if first_dob[0] == first_dob[1] == first_dob[2] == '' or \
        second_dob[0] == second_dob[1] == second_dob[2]:
        return 0
<<<<<<< HEAD
=======
    # TODO: penalize for year diffs like 1983 to 1975
>>>>>>> 9f7c8e81
    year_diff = method(first_dob[0], second_dob[0])
    month_diff = method(first_dob[1], second_dob[1])
    day_diff = method(first_dob[2], second_dob[2])
    # could add more complexity here based off of ox-link
    year_prop = 0.5  # slightly arbitrary choice because year means more
    month_prop = 0.25
    day_prop = 0.25
    prop_diff = year_prop * (year_diff / 4.0) + \
        month_prop * (month_diff / 2.0) + \
        day_prop * (day_diff / 2.0)
    # map prop_diff from (0, 1) to (-23, 14), then flip sign since lower diff
    # implies that the two name are more similar.
<<<<<<< HEAD
    return -(37 * prop_diff - 14)
=======
    return -(37 * prop_diff - 14)


def get_id_similarity(records, method=damerau_levenshtein):
    """Determine weights for the likelihood of two national IDs being the same.

    Args:
        records (List[Record]): A list of two objects of :py:class:`.Record`
            to be compared to one another.
        method (func): A function to be used to compare the national IDs.

    Returns:
        The national ID weight for the similarity of the two national IDs.
    """
    first_profile = records[0].profile
    second_profile = records[1].profile
    first_id = str(first_profile.national_id1.lower())  # must be a string
    second_id = str(second_profile.national_id1.lower())  # must be a string
    difference = method(first_id, second_id)
    if difference == 0:
        return 7
    elif difference == 1:  # for transposition, ox-link does not do this
        return 2
    else:
        return 0
    # ox-link method
    # return 7 if difference == 0 else 0


def get_json(file_name):
    data = pkgutil.get_data('ehrcorral', file_name)
    return json.loads(data.decode())
>>>>>>> 9f7c8e81
<|MERGE_RESOLUTION|>--- conflicted
+++ resolved
@@ -6,12 +6,9 @@
 from __future__ import absolute_import
 from __future__ import unicode_literals
 
-<<<<<<< HEAD
-=======
 import os
 import json
 import string
->>>>>>> 9f7c8e81
 from pylev import levenshtein, damerau_levenshtein
 import pkgutil
 
@@ -39,38 +36,22 @@
     Returns:
         A tuple of the sum of name weights and the sum of non-name weights.
     """
-<<<<<<< HEAD
-    forename_similarity = \
-=======
     forename_similarity, fore_max = \
->>>>>>> 9f7c8e81
         get_forename_similarity(herd,
                                 [first_record, second_record],
                                 forename_method,
                                 "fore")
-<<<<<<< HEAD
-    mid_forename_similarity = \
-=======
     mid_forename_similarity, mid_fore_max = \
->>>>>>> 9f7c8e81
         get_forename_similarity(herd,
                                 [first_record, second_record],
                                 forename_method,
                                 "mid_fore")
-<<<<<<< HEAD
-    birth_surname_similarity = \
-=======
     birth_surname_similarity, bir_sur_max = \
->>>>>>> 9f7c8e81
         get_surname_similarity(herd,
                                [first_record, second_record],
                                surname_method,
                                "birth")
-<<<<<<< HEAD
-    current_surname_similarity = \
-=======
     current_surname_similarity, cur_sur_max = \
->>>>>>> 9f7c8e81
         get_surname_similarity(herd,
                                [first_record, second_record],
                                surname_method,
@@ -83,33 +64,22 @@
                                                     damerau_levenshtein)
     sex_similarity = get_sex_similarity([first_record, second_record])
     dob_similarity = get_dob_similarity([first_record, second_record])
-<<<<<<< HEAD
-    # did not include GP (doctor), place of birth, hospital and hospital number
-    name_sum = forename_similarity + mid_forename_similarity +\
-=======
     id_similarity = get_id_similarity([first_record, second_record],
                                       damerau_levenshtein)
     # did not include GP (doctor), place of birth, hospital and hospital number
     name_sum = forename_similarity + mid_forename_similarity + \
->>>>>>> 9f7c8e81
         birth_surname_similarity + current_surname_similarity
     # since we are not using a few of the ox-link weights, the non-name
     # numbers will be different
     non_name_sum = address_similarity + post_code_similarity + sex_similarity +\
-<<<<<<< HEAD
-        dob_similarity
-    max_similarity = 176.0  # sum of max weights for all fields
-=======
         dob_similarity + id_similarity
     # sum of max weights for all fields
     max_similarity = fore_max + mid_fore_max + bir_sur_max + cur_sur_max + 33.0
->>>>>>> 9f7c8e81
     return (name_sum + non_name_sum) / max_similarity
 
 
 def get_forename_similarity(herd, records, method, name_type):
     """Determine weights for the likelihood of two forenames being the same.
-<<<<<<< HEAD
 
     Args:
         herd (Herd): An object of :py:class:`.Herd` which contains the two
@@ -120,41 +90,12 @@
         name_type (unicode): A unicode string to indicate which forename is
             being compared.
 
-=======
-
-    Args:
-        herd (Herd): An object of :py:class:`.Herd` which contains the two
-            records being compared.
-        records (List[Record]): A list of two objects of :py:class:`.Record`
-            to be compared to one another.
-        method (func): A function to be used to compare the forenames.
-        name_type (unicode): A unicode string to indicate which forename is
-            being compared.
-
->>>>>>> 9f7c8e81
     Returns:
         The forename weight for the similarity of the forenames.
     """
     name_types = ["fore", "mid_fore"]
     first_forename, first_freq = \
         extract_forename_similarity_info(herd, records[0], name_type)
-<<<<<<< HEAD
-    # if there is no forename for our first record, we do not need to compare
-    if first_forename == '':
-        return 0
-    # Get both names and frequencies from second record to compare to first
-    second_forename = [
-        extract_forename_similarity_info(herd, records[1], name)[0]
-        for name in name_types
-        ]
-    second_freq = [
-        extract_forename_similarity_info(herd, records[1], name)[1]
-        for name in name_types
-        ]
-    # Get difference between first record name and both second record names,
-    # then find the one that has the minimum difference and keep that one
-    # TODO: Compare names as all UPPERCASE, or lowercase.
-=======
     # Get both names and frequencies from second record to compare to first
     second_forefreq = [
         extract_forename_similarity_info(herd, records[1], name)
@@ -168,7 +109,6 @@
         return 0, 6
     # Get difference between first record name and both second record names,
     # then find the one that has the minimum difference and keep that one
->>>>>>> 9f7c8e81
     diffs = [method(first_forename, name) for name in second_forename]
     difference = min(diffs)
     min_index = diffs.index(difference)
@@ -183,8 +123,7 @@
     # map prop_diff from (0, 1) to (-2, 2), then flip sign since lower diff
     # implies that the two name are more similar.
     weight = -(4 * prop_diff - 2)
-<<<<<<< HEAD
-    return weight * F
+    return weight * F, 2 * F
 
 
 def extract_forename_similarity_info(herd, record, name_type):
@@ -198,41 +137,17 @@
         name_type (unicode): A unicode string to indicate which forename is
             being extracted.
 
-=======
-    return weight * F, 2 * F
-
-
-def extract_forename_similarity_info(herd, record, name_type):
-    """Extract desired forename and associated frequency weight.
-
-    Args:
-        herd (Herd): An object of :py:class:`.Herd` which contains the
-            frequency dictionary used for the frequency weight.
-        record (Record): An object of :py:class:`.Record` from which to
-            extract the forename.
-        name_type (unicode): A unicode string to indicate which forename is
-            being extracted.
-
->>>>>>> 9f7c8e81
     Returns:
         The forename and associated frequency weight for requested name.
     """
     profile = record.profile
     # Add try/except
     if name_type == "fore":
-<<<<<<< HEAD
-        forename = profile.forename
-        weight = herd._forename_freq_dict[record._meta.forename_freq_ref] / \
-            float(sum(herd._forename_freq_dict.values()))
-    elif name_type == "mid_fore":
-        forename = profile.mid_forename
-=======
         forename = profile.forename.lower()
         weight = herd._forename_freq_dict[record._meta.forename_freq_ref] / \
             float(sum(herd._forename_freq_dict.values()))
     elif name_type == "mid_fore":
         forename = profile.mid_forename.lower()
->>>>>>> 9f7c8e81
         weight = herd._forename_freq_dict[record._meta.mid_forename_freq_ref]\
             / float(sum(herd._forename_freq_dict.values()))
     return forename, weight
@@ -256,21 +171,6 @@
     name_types = ["birth", "current"]
     first_surname, first_freq = \
         extract_surname_similarity_info(herd, records[0], name_type)
-<<<<<<< HEAD
-    # if there is no surname for our first record, we do not need to compare
-    if first_surname == '':
-        return 0
-    # Get both names and frequencies from second record to compare to first
-    # TODO: list comprehension for both, then extract out individual parts
-    second_surname = [
-        extract_surname_similarity_info(herd, records[1], name)[0]
-        for name in name_types
-        ]
-    second_freq = [
-        extract_surname_similarity_info(herd, records[1], name)[1]
-        for name in name_types
-        ]
-=======
     # Get both names and frequencies from second record to compare to first
     second_forefreq = [
         extract_surname_similarity_info(herd, records[1], name)
@@ -282,7 +182,6 @@
     # surnames, then we do not need to compare
     if first_surname == '' or second_surname[0] == second_surname[1] == '':
         return 0, 12
->>>>>>> 9f7c8e81
     # Get difference between first record name and both second record names,
     # then find the one that has the minimum difference and keep that one
     diffs = [method(first_surname, name) for name in second_surname]
@@ -298,11 +197,7 @@
     # map prop_diff from (0, 1) to (-2, 2), then flip sign since lower diff
     # implies that the two name are more similar.
     weight = -(4 * prop_diff - 2)
-<<<<<<< HEAD
-    return weight * S
-=======
     return weight * S, 2 * S
->>>>>>> 9f7c8e81
 
 
 def extract_surname_similarity_info(herd, record, name_type):
@@ -322,19 +217,11 @@
     profile = record.profile
     # Add try/except
     if name_type == "birth":
-<<<<<<< HEAD
-        surname = profile.birth_surname
-        weight = herd._surname_freq_dict[record._meta.birth_surname_freq_ref]\
-            / float(sum(herd._surname_freq_dict.values()))
-    elif name_type == "current":
-        surname = profile.current_surname
-=======
         surname = profile.birth_surname.lower()
         weight = herd._surname_freq_dict[record._meta.birth_surname_freq_ref]\
             / float(sum(herd._surname_freq_dict.values()))
     elif name_type == "current":
         surname = profile.current_surname.lower()
->>>>>>> 9f7c8e81
         weight = herd._surname_freq_dict[record._meta.current_surname_freq_ref]\
             / float(sum(herd._surname_freq_dict.values()))
     return surname, weight
@@ -351,22 +238,6 @@
     Returns:
         The address weight for the similarity of the addresses.
     """
-<<<<<<< HEAD
-    # ox-link only takes first 8 characters and greps for things like "flat"
-    # TODO: combine both address lines and grep out things like punctuation
-    # and words like "st"
-    first_profile = records[0].profile
-    second_profile = records[1].profile
-    first_address = [first_profile.address1, first_profile.address2]
-    second_address = [second_profile.address1, second_profile.address2]
-    diff1 = method(first_address[0], second_address[0])
-    diff2 = method(first_address[1], second_address[1])
-    if diff1 == 0:
-        if diff2 == 0:
-            return 7
-        else:
-            return 2
-=======
     # ox-link only takes first 8 characters
     first_profile = records[0].profile
     second_profile = records[1].profile
@@ -383,15 +254,12 @@
         return 7
     elif difference <= 2:
         return 2
->>>>>>> 9f7c8e81
     else:
         return 0
     # ox-link method
     # return 7 if diff1 == 0 else 0
 
 
-<<<<<<< HEAD
-=======
 def clean_address(address):
     """Clean unicode string that contains an address of all punctuation and
     standardize all street suffixes and unit designators.
@@ -422,7 +290,6 @@
     return ' '.join(new_address.split())
 
 
->>>>>>> 9f7c8e81
 def get_post_code_similarity(records, method=damerau_levenshtein):
     """Determine weights for the likelihood of two postal codes being the same.
 
@@ -462,15 +329,10 @@
     # consider how better to account for sexes besides male and female
     first_profile = records[0].profile
     second_profile = records[1].profile
-<<<<<<< HEAD
-    first_sex = str(first_profile.sex)  # must be a string
-    second_sex = str(second_profile.sex)  # must be a string
-=======
     # just take first letter so that male = m
     # TODO: Consider robust way to consider non-binary sexes
     first_sex = str(first_profile.sex.lower())  # should be a string
     second_sex = str(second_profile.sex.lower())  # should be a string
->>>>>>> 9f7c8e81
     return 1 if first_sex == second_sex else -10
 
 
@@ -498,10 +360,7 @@
     if first_dob[0] == first_dob[1] == first_dob[2] == '' or \
         second_dob[0] == second_dob[1] == second_dob[2]:
         return 0
-<<<<<<< HEAD
-=======
     # TODO: penalize for year diffs like 1983 to 1975
->>>>>>> 9f7c8e81
     year_diff = method(first_dob[0], second_dob[0])
     month_diff = method(first_dob[1], second_dob[1])
     day_diff = method(first_dob[2], second_dob[2])
@@ -514,9 +373,6 @@
         day_prop * (day_diff / 2.0)
     # map prop_diff from (0, 1) to (-23, 14), then flip sign since lower diff
     # implies that the two name are more similar.
-<<<<<<< HEAD
-    return -(37 * prop_diff - 14)
-=======
     return -(37 * prop_diff - 14)
 
 
@@ -549,4 +405,3 @@
 def get_json(file_name):
     data = pkgutil.get_data('ehrcorral', file_name)
     return json.loads(data.decode())
->>>>>>> 9f7c8e81
